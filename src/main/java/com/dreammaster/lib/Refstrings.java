package com.dreammaster.lib;

public class Refstrings {
	
	public static final String MODID = "dreamcraft";		
	public static final String NAME = "Dream Craft";
<<<<<<< HEAD
	public static final String VERSION = "0.4.3";
=======
	public static final String VERSION = "0.4.4";
>>>>>>> 309b06f5
	public static final String CLIENTSIDE = "com.dreammaster.main.ClientProxy";
	public static final String SERVERSIDE = "com.dreammaster.main.ServerProxy";

}<|MERGE_RESOLUTION|>--- conflicted
+++ resolved
@@ -4,11 +4,7 @@
 	
 	public static final String MODID = "dreamcraft";		
 	public static final String NAME = "Dream Craft";
-<<<<<<< HEAD
-	public static final String VERSION = "0.4.3";
-=======
 	public static final String VERSION = "0.4.4";
->>>>>>> 309b06f5
 	public static final String CLIENTSIDE = "com.dreammaster.main.ClientProxy";
 	public static final String SERVERSIDE = "com.dreammaster.main.ServerProxy";
 

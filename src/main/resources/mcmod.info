[
{
  "modid": "dreamcraft",
  "name": "Dream Craft",
  "description": "Core Mod for the DreamCraft Pack.",
<<<<<<< HEAD
  "version": "0.4.3",
=======
  "version": "0.4.4",
>>>>>>> 309b06f5
  "mcversion": "1.7.10",
  "url": "",
  "updateUrl": "",
  "authorList": ["DreamMasterXXL, Namikon"],
  "credits": "",
  "logoFile": "",
  "screenshots": [],
  "dependencies": []
}
]<|MERGE_RESOLUTION|>--- conflicted
+++ resolved
@@ -3,11 +3,7 @@
   "modid": "dreamcraft",
   "name": "Dream Craft",
   "description": "Core Mod for the DreamCraft Pack.",
-<<<<<<< HEAD
-  "version": "0.4.3",
-=======
   "version": "0.4.4",
->>>>>>> 309b06f5
   "mcversion": "1.7.10",
   "url": "",
   "updateUrl": "",
